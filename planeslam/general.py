"""General utilities

"""

import numpy as np
import matplotlib.pyplot as plt
import plotly.graph_objects as go
import plotly.express as px


def NED_to_ENU(P):
    """Convert a set of 3D points from NED to ENU

    Parameters
    ----------
    P : np.array (n_pts x 3)
        NED points to convert

    Returns
    -------
    np.array (n_pts x 3)
        points in ENU

    """
    P[:,[0,1]] = P[:,[1,0]]  # Swap x and y
    P[:,2] = -P[:,2]  # Negate z
    return P


def remap(arr, k, v):
    """Remap the elements of an array using the map k->v

    https://stackoverflow.com/questions/55949809/efficiently-replace-elements-in-array-based-on-dictionary-numpy-python

    Elements of arr which do not appear in k will be unchanged. Works for 
    k and v non-negative integers.

    Parameters
    ----------
    arr : np.array 
        Array to remap
    k : np.array (1 x n_vals)
        Values to replace (i.e. "keys")
    v : np.array (1 x n_vals)
        Values to replace with (i.e. "values")

    Returns
    -------
    np.array 
        Remapped array

    """
    assert len(k) == len(v), "k and v should have same length"
    mapping_ar = np.arange(arr.max()+1)
    mapping_ar[k] = v
    return mapping_ar[arr]
    # map = dict(zip(k,v))
    # return np.vectorize(map.get)(arr)


def downsample(arr, factor, axis):
    """Downsample a (2D) numpy array

    Parameters
    ----------
    arr : np.array
        Array to downsample
    factor : int 
        Factor to downsample by
    axis : int (0 or 1)
        Axis to downsample along

    Returns
    -------
    np.array 
        Downsampled array

    """
    assert axis == 0 or axis == 1, "axis should be 0 or 1"
    if axis == 0:
        return arr[::factor,:]
    elif axis == 1:
        return arr[:,::factor]


def normalize(v):
    """Normalize numpy vector

    Parameters
    ----------
    v : np.array 
        Vector to normalize

    Returns
    -------
    np.array 
        Normalized vector

    """
    return v / np.linalg.norm(v)


def plot_3D_setup(P=None, figsize=(15,10)):
    """Setup matplotlib 3D plotting

    Parameters
    ----------
    P : np.array (n_pts x 3)
        Points to use for axis scaling
    
    Returns
    -------
    ax : axes
        Axes for plotting
    
    """
    fig = plt.figure(figsize=figsize)
    ax = fig.add_subplot(1, 1, 1, projection='3d')

    if P is not None:
        ax.set_box_aspect((np.ptp(P[:,0]), np.ptp(P[:,1]), np.ptp(P[:,2])))
    ax.set_xlabel("X")
    ax.set_ylabel("Y")

    return ax


def color_legend(ax, num_colors):
    """Display legend for matplotlib default colors
    
    Parameters
    ----------
    ax : axes
        Axes to display on
    num_colors : int
        Number of colors in legend

    """
    for i in range(num_colors):
        ax.plot(0, 0, 0, color='C'+str(i), label=str(i))
    ax.legend()


def pc_plot_trace(P):
    """Generate plotly plot trace for point cloud

    Returns
    -------
    fig : plotly go.Scatter3d
        Scatter plot trace

    """
<<<<<<< HEAD
    return go.Scatter3d(x=P[:,0], y=P[:,1], z=P[:,2], 
        mode='markers', marker=dict(size=2))
=======
    data = go.Scatter3d(x=P[:,0], y=P[:,1], z=P[:,2], 
        mode='markers', marker=dict(size=2))
    fig = go.Figure(data=data)
    fig.update_layout(width=1000, height=600, scene=dict(
                    aspectmode='data'))
    return fig

def plot_normals(P,normals,scale=10.):
    """Plot point cloud using plotly

    Returns
    -------
    fig : plotly go.Figure
        Figure handle

    """
    n = P.shape[0]
    points = go.Scatter3d(x=P[:,0], y=P[:,1], z=P[:,2], 
        mode='markers', marker=dict(size=2))
    data = [points]
    xs = [None for i in range(3*n)]
    ys = [None for i in range(3*n)]
    zs = [None for i in range(3*n)]
    for i in range(n):
        xs[3*i] = P[i,0]
        xs[3*i+1] = P[i,0]+scale*normals[i,0]
        ys[3*i] = P[i,1]
        ys[3*i+1] = P[i,1]+scale*normals[i,1]
        zs[3*i] = P[i,2]
        zs[3*i+1] = P[i,2]+scale*normals[i,2]

    data.append(go.Scatter3d(x=xs,y=ys,z=zs,mode="lines"))

    fig = go.Figure(data=data)
    fig.update_layout(width=1000, height=600, scene=dict(
                    aspectmode='data'),showlegend=False)
    return fig
>>>>>>> a8eac81e
<|MERGE_RESOLUTION|>--- conflicted
+++ resolved
@@ -150,16 +150,9 @@
         Scatter plot trace
 
     """
-<<<<<<< HEAD
     return go.Scatter3d(x=P[:,0], y=P[:,1], z=P[:,2], 
         mode='markers', marker=dict(size=2))
-=======
-    data = go.Scatter3d(x=P[:,0], y=P[:,1], z=P[:,2], 
-        mode='markers', marker=dict(size=2))
-    fig = go.Figure(data=data)
-    fig.update_layout(width=1000, height=600, scene=dict(
-                    aspectmode='data'))
-    return fig
+    
 
 def plot_normals(P,normals,scale=10.):
     """Plot point cloud using plotly
@@ -190,5 +183,4 @@
     fig = go.Figure(data=data)
     fig.update_layout(width=1000, height=600, scene=dict(
                     aspectmode='data'),showlegend=False)
-    return fig
->>>>>>> a8eac81e
+    return fig