{
 "cells": [
  {
   "cell_type": "markdown",
   "metadata": {},
   "source": [
    "# Test point-based registration"
   ]
  },
  {
   "cell_type": "code",
   "execution_count": 1,
   "metadata": {},
   "outputs": [],
   "source": [
    "%matplotlib widget\n",
    "import numpy as np\n",
    "import os\n",
    "import open3d as o3d\n",
    "import copy\n",
    "import time\n",
    "\n",
    "import planeslam.io as io"
   ]
  },
  {
   "cell_type": "markdown",
   "metadata": {},
   "source": [
    "Read in airsim LiDAR and pose data"
   ]
  },
  {
   "cell_type": "code",
   "execution_count": 2,
   "metadata": {},
   "outputs": [],
   "source": [
    "# Read in point cloud data\n",
    "binpath = os.path.join(os.getcwd(),'..', 'data', 'airsim', 'blocks_20_samples_1', 'lidar', 'Drone0')\n",
    "PC_data = io.read_lidar_bin(binpath)"
   ]
  },
  {
   "cell_type": "code",
   "execution_count": 3,
   "metadata": {},
   "outputs": [],
   "source": [
    "# Read in ground-truth poses (in drone local frame)\n",
    "posepath = os.path.join(os.getcwd(),'..', 'data', 'airsim', 'blocks_20_samples_1', 'poses', 'Drone0')\n",
    "drone_positions, drone_orientations = io.read_poses(posepath)"
   ]
  },
  {
   "cell_type": "markdown",
   "metadata": {},
   "source": [
    "Open3D ICP registration"
   ]
  },
  {
   "cell_type": "code",
   "execution_count": 10,
   "metadata": {},
   "outputs": [],
   "source": [
    "# Visualization helper\n",
    "def draw_registration_result(source, target, transformation):\n",
    "    source_temp = copy.deepcopy(source)\n",
    "    target_temp = copy.deepcopy(target)\n",
    "    source_temp.paint_uniform_color([1, 0.706, 0])\n",
    "    target_temp.paint_uniform_color([0, 0.651, 0.929])\n",
    "    source_temp.transform(transformation)\n",
    "    o3d.visualization.draw_geometries([source_temp, target_temp],\n",
    "                                      zoom=0.4459,\n",
    "                                      front=[0.9288, -0.2951, -0.2242],\n",
    "                                      lookat=[1.6784, 2.0612, 1.4451],\n",
    "                                      up=[-0.3402, -0.9189, -0.1996])"
   ]
  },
  {
   "cell_type": "code",
<<<<<<< HEAD
   "execution_count": 54,
=======
   "execution_count": 36,
>>>>>>> d99a74dc
   "metadata": {},
   "outputs": [],
   "source": [
    "# Initialize source and target\n",
    "source = o3d.geometry.PointCloud()\n",
    "source.points = o3d.utility.Vector3dVector(PC_data[0])\n",
    "source.estimate_normals()\n",
    "source.orient_normals_towards_camera_location()\n",
    "\n",
    "target = o3d.geometry.PointCloud()\n",
    "target.points = o3d.utility.Vector3dVector(PC_data[1])\n",
    "target.estimate_normals()\n",
    "target.orient_normals_towards_camera_location()"
   ]
  },
  {
   "cell_type": "code",
<<<<<<< HEAD
   "execution_count": 50,
   "metadata": {},
   "outputs": [
    {
     "data": {
      "text/plain": [
       "1.0"
      ]
     },
     "execution_count": 50,
     "metadata": {},
     "output_type": "execute_result"
    }
   ],
   "source": []
  },
  {
   "cell_type": "code",
   "execution_count": 37,
   "metadata": {},
   "outputs": [],
   "source": [
    "# Visualize\n",
    "o3d.visualization.draw_geometries([target])"
   ]
  },
  {
   "cell_type": "code",
   "execution_count": 7,
=======
   "execution_count": 37,
>>>>>>> d99a74dc
   "metadata": {},
   "outputs": [
    {
     "name": "stdout",
     "output_type": "stream",
     "text": [
      "RegistrationResult with fitness=4.595588e-04, inlier_rmse=1.658737e-02, and correspondence_set size of 3\n",
      "Access transformation to get result.\n"
     ]
    }
   ],
   "source": [
    "# Initial guess transform \n",
    "trans_init = np.eye(4)\n",
    "threshold = 0.02\n",
    "\n",
    "evaluation = o3d.pipelines.registration.evaluate_registration(\n",
    "    source, target, threshold, trans_init)\n",
    "print(evaluation)"
   ]
  },
  {
   "cell_type": "code",
<<<<<<< HEAD
   "execution_count": 18,
=======
   "execution_count": 44,
   "metadata": {},
   "outputs": [],
   "source": [
    "# Visualize initial transform\n",
    "draw_registration_result(source, target, trans_init)"
   ]
  },
  {
   "cell_type": "code",
   "execution_count": 39,
>>>>>>> d99a74dc
   "metadata": {},
   "outputs": [
    {
     "name": "stdout",
     "output_type": "stream",
     "text": [
      "Apply point-to-point ICP\n",
<<<<<<< HEAD
      "Elapased time:  0.06579089164733887\n",
=======
      "Elapased time:  0.010002374649047852\n",
>>>>>>> d99a74dc
      "RegistrationResult with fitness=6.280637e-03, inlier_rmse=1.329315e-02, and correspondence_set size of 41\n",
      "Access transformation to get result.\n",
      "Transformation is:\n",
      "[[ 9.62607006e-01  7.05381633e-05  2.70901728e-01 -9.08054546e-01]\n",
      " [-1.56330597e-04  9.99999944e-01  2.95113544e-04 -6.75400308e-03]\n",
      " [-2.70901692e-01 -3.26428594e-04  9.62606964e-01 -4.43856240e-02]\n",
      " [ 0.00000000e+00  0.00000000e+00  0.00000000e+00  1.00000000e+00]]\n"
     ]
    }
   ],
   "source": [
    "# Point-to-point ICP\n",
    "print(\"Apply point-to-point ICP\")\n",
    "start_time = time.time()\n",
    "reg_p2p = o3d.pipelines.registration.registration_icp(\n",
    "    source, target, threshold, trans_init,\n",
    "    o3d.pipelines.registration.TransformationEstimationPointToPoint())\n",
    "print(\"Elapased time: \", time.time() - start_time)\n",
    "print(reg_p2p)\n",
    "print(\"Transformation is:\")\n",
    "print(reg_p2p.transformation)\n",
    "draw_registration_result(source, target, reg_p2p.transformation)"
   ]
  },
  {
   "cell_type": "code",
   "execution_count": 53,
   "metadata": {},
   "outputs": [
    {
     "data": {
      "text/plain": [
       "array([[-0.62956297,  0.66870427, -0.39558202],\n",
       "       [ 0.01322357,  0.06152465, -0.99801797],\n",
       "       [ 0.01659746,  0.06297147, -0.99787724],\n",
       "       ...,\n",
       "       [-0.24384584, -0.52947396, -0.81252468],\n",
       "       [-0.05902789, -0.70068824, -0.71102154],\n",
       "       [-0.15078427, -0.55733532, -0.81648111]])"
      ]
     },
     "execution_count": 53,
     "metadata": {},
     "output_type": "execute_result"
    }
   ],
   "source": [
    "demo_icp_pcds = o3d.data.DemoICPPointClouds()\n",
    "source = o3d.io.read_point_cloud(demo_icp_pcds.paths[0])\n",
    "target = o3d.io.read_point_cloud(demo_icp_pcds.paths[1])\n",
    "\n",
    "np.asarray(source.normals)"
   ]
  },
  {
   "cell_type": "code",
   "execution_count": 55,
   "metadata": {},
   "outputs": [
    {
     "name": "stdout",
     "output_type": "stream",
     "text": [
      "Apply point-to-plane ICP\n",
      "Elapased time:  0.03687095642089844\n",
      "RegistrationResult with fitness=0.000000e+00, inlier_rmse=0.000000e+00, and correspondence_set size of 0\n",
      "Access transformation to get result.\n",
      "Transformation is:\n",
      "[[ 9.99986532e-01  3.46789296e-03 -3.86133754e-03 -2.71526439e-02]\n",
      " [-3.44794998e-03  9.99980745e-01  5.15951917e-03 -8.04419914e+05]\n",
      " [ 3.87915585e-03 -5.14613598e-03  9.99979235e-01  2.26548884e-03]\n",
      " [ 0.00000000e+00  0.00000000e+00  0.00000000e+00  1.00000000e+00]]\n"
     ]
    }
   ],
   "source": [
    "print(\"Apply point-to-plane ICP\")\n",
    "start_time = time.time()\n",
    "reg_p2l = o3d.pipelines.registration.registration_icp(\n",
    "    source, target, threshold, trans_init,\n",
    "    o3d.pipelines.registration.TransformationEstimationPointToPlane())\n",
    "print(\"Elapased time: \", time.time() - start_time)\n",
    "print(reg_p2l)\n",
    "print(\"Transformation is:\")\n",
    "print(reg_p2l.transformation)\n",
    "draw_registration_result(source, target, reg_p2l.transformation)"
   ]
  },
  {
   "cell_type": "code",
   "execution_count": null,
   "metadata": {},
   "outputs": [],
   "source": []
  },
  {
   "cell_type": "code",
   "execution_count": null,
   "metadata": {},
   "outputs": [],
   "source": []
  }
 ],
 "metadata": {
  "interpreter": {
   "hash": "6544a4f6c4c81bb627ffe33e2e2069de7ceab5a334b7c2380b1b0001fbb739c2"
  },
  "kernelspec": {
   "display_name": "Python 3",
   "language": "python",
   "name": "python3"
  },
  "language_info": {
   "codemirror_mode": {
    "name": "ipython",
    "version": 3
   },
   "file_extension": ".py",
   "mimetype": "text/x-python",
   "name": "python",
   "nbconvert_exporter": "python",
   "pygments_lexer": "ipython3",
   "version": "3.8.5"
  }
 },
 "nbformat": 4,
 "nbformat_minor": 2
}<|MERGE_RESOLUTION|>--- conflicted
+++ resolved
@@ -81,11 +81,7 @@
   },
   {
    "cell_type": "code",
-<<<<<<< HEAD
    "execution_count": 54,
-=======
-   "execution_count": 36,
->>>>>>> d99a74dc
    "metadata": {},
    "outputs": [],
    "source": [
@@ -103,7 +99,6 @@
   },
   {
    "cell_type": "code",
-<<<<<<< HEAD
    "execution_count": 50,
    "metadata": {},
    "outputs": [
@@ -133,9 +128,6 @@
   {
    "cell_type": "code",
    "execution_count": 7,
-=======
-   "execution_count": 37,
->>>>>>> d99a74dc
    "metadata": {},
    "outputs": [
     {
@@ -159,21 +151,7 @@
   },
   {
    "cell_type": "code",
-<<<<<<< HEAD
    "execution_count": 18,
-=======
-   "execution_count": 44,
-   "metadata": {},
-   "outputs": [],
-   "source": [
-    "# Visualize initial transform\n",
-    "draw_registration_result(source, target, trans_init)"
-   ]
-  },
-  {
-   "cell_type": "code",
-   "execution_count": 39,
->>>>>>> d99a74dc
    "metadata": {},
    "outputs": [
     {
@@ -181,11 +159,7 @@
      "output_type": "stream",
      "text": [
       "Apply point-to-point ICP\n",
-<<<<<<< HEAD
       "Elapased time:  0.06579089164733887\n",
-=======
-      "Elapased time:  0.010002374649047852\n",
->>>>>>> d99a74dc
       "RegistrationResult with fitness=6.280637e-03, inlier_rmse=1.329315e-02, and correspondence_set size of 41\n",
       "Access transformation to get result.\n",
       "Transformation is:\n",
